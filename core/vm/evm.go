--- conflicted
+++ resolved
@@ -207,12 +207,7 @@
 // the necessary steps to create accounts and reverses the state in case of an
 // execution error or failed value transfer.
 func (evm *EVM) Call(caller ContractRef, addr common.Address, input []byte, gas uint64, value *big.Int) (ret []byte, leftOverGas uint64, err error) {
-<<<<<<< HEAD
-
-	if evm.vmConfig.NoRecursion && evm.depth > 0 {
-=======
 	if evm.Config.NoRecursion && evm.depth > 0 {
->>>>>>> aa637fd3
 		return nil, gas, nil
 	}
 	// Fail if we're trying to execute above the call depth limit
